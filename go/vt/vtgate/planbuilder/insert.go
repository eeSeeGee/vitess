--- conflicted
+++ resolved
@@ -14,32 +14,18 @@
 )
 
 // buildInsertPlan builds the route for an INSERT statement.
-<<<<<<< HEAD
-func buildInsertPlan(ins *sqlparser.Insert, vschema *VSchema) (*Route, error) {
-	route := &Route{
-		Query: generateQuery(ins),
-	}
-	tablename := sqlparser.GetTableName(ins.Table)
-	var err error
-	route.Table, err = vschema.FindTable(tablename)
-=======
 func buildInsertPlan(ins *sqlparser.Insert, vschema VSchema) (*engine.Route, error) {
 	route := &engine.Route{
 		Query: generateQuery(ins),
 	}
 	var err error
 	route.Table, err = vschema.Find(string(ins.Table.Qualifier), string(ins.Table.Name))
->>>>>>> 0698355f
 	if err != nil {
 		return nil, err
 	}
 	route.Keyspace = route.Table.Keyspace
 	if !route.Keyspace.Sharded {
-<<<<<<< HEAD
-		route.Opcode = InsertUnsharded
-=======
 		route.Opcode = engine.InsertUnsharded
->>>>>>> 0698355f
 		return route, nil
 	}
 
@@ -66,13 +52,6 @@
 	if len(ins.Columns) != len(row) {
 		return nil, errors.New("column list doesn't match values")
 	}
-<<<<<<< HEAD
-	colVindexes := vschema.Tables[tablename].ColVindexes
-	route.Opcode = InsertSharded
-	route.Values = make([]interface{}, 0, len(colVindexes))
-	for _, index := range colVindexes {
-		if err := buildIndexPlan(ins, tablename, index, route); err != nil {
-=======
 	colVindexes := route.Table.ColVindexes
 	route.Opcode = engine.InsertSharded
 	route.Values = make([]interface{}, 0, len(colVindexes))
@@ -83,7 +62,6 @@
 	}
 	if route.Table.Autoinc != nil {
 		if err := buildAutoincPlan(ins, route.Table.Autoinc, route); err != nil {
->>>>>>> 0698355f
 			return nil, err
 		}
 	}
@@ -93,10 +71,6 @@
 
 // buildIndexPlan adds the insert value to the Values field for the specified ColVindex.
 // This value will be used at the time of insert to validate the vindex value.
-<<<<<<< HEAD
-func buildIndexPlan(ins *sqlparser.Insert, tablename string, colVindex *ColVindex, route *Route) error {
-	pos := -1
-=======
 func buildIndexPlan(ins *sqlparser.Insert, colVindex *vindexes.ColVindex, route *engine.Route) error {
 	row, pos := findOrInsertPos(ins, colVindex.Col)
 	val, err := valConvert(row[pos])
@@ -133,7 +107,6 @@
 
 func findOrInsertPos(ins *sqlparser.Insert, col string) (row sqlparser.ValTuple, pos int) {
 	pos = -1
->>>>>>> 0698355f
 	for i, column := range ins.Columns {
 		if col == sqlparser.GetColName(column.(*sqlparser.NonStarExpr).Expr) {
 			pos = i
@@ -145,16 +118,5 @@
 		ins.Columns = append(ins.Columns, &sqlparser.NonStarExpr{Expr: &sqlparser.ColName{Name: sqlparser.SQLName(col)}})
 		ins.Rows.(sqlparser.Values)[0] = append(ins.Rows.(sqlparser.Values)[0].(sqlparser.ValTuple), &sqlparser.NullVal{})
 	}
-<<<<<<< HEAD
-	row := ins.Rows.(sqlparser.Values)[0].(sqlparser.ValTuple)
-	val, err := valConvert(row[pos])
-	if err != nil {
-		return fmt.Errorf("could not convert val: %s, pos: %d: %v", sqlparser.String(row[pos]), pos, err)
-	}
-	route.Values = append(route.Values.([]interface{}), val)
-	row[pos] = sqlparser.ValArg([]byte(fmt.Sprintf(":_%s", colVindex.Col)))
-	return nil
-=======
 	return ins.Rows.(sqlparser.Values)[0].(sqlparser.ValTuple), pos
->>>>>>> 0698355f
 }