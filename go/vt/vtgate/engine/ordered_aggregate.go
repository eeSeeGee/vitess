--- conflicted
+++ resolved
@@ -121,15 +121,14 @@
 	return oa.Input.RouteType()
 }
 
-<<<<<<< HEAD
 // KeyspaceTableNames specifies the table that this primitive routes to
 func (oa *OrderedAggregate) KeyspaceTableNames() []*KeyspaceTableName {
 	return oa.Input.KeyspaceTableNames()
-=======
+}
+
 // SetTruncateColumnCount sets the truncate column count.
 func (oa *OrderedAggregate) SetTruncateColumnCount(count int) {
 	oa.TruncateColumnCount = count
->>>>>>> 771c1753
 }
 
 // Execute is a Primitive function.
