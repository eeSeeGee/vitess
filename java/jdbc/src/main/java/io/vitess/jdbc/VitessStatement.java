/*
 * Copyright 2017 Google Inc.
 * 
 * Licensed under the Apache License, Version 2.0 (the "License");
 * you may not use this file except in compliance with the License.
 * You may obtain a copy of the License at
 * 
 *     http://www.apache.org/licenses/LICENSE-2.0
 * 
 * Unless required by applicable law or agreed to in writing, software
 * distributed under the License is distributed on an "AS IS" BASIS,
 * WITHOUT WARRANTIES OR CONDITIONS OF ANY KIND, either express or implied.
 * See the License for the specific language governing permissions and
 * limitations under the License.
 */

package io.vitess.jdbc;

import java.sql.BatchUpdateException;
import java.sql.ResultSet;
import java.sql.SQLException;
import java.sql.SQLFeatureNotSupportedException;
import java.sql.SQLWarning;
import java.sql.Statement;
import java.util.ArrayList;
import java.util.List;
import java.util.logging.Logger;

import io.vitess.client.Context;
import io.vitess.client.Proto;
import io.vitess.client.VTGateConnection;
import io.vitess.client.cursor.Cursor;
import io.vitess.client.cursor.CursorWithError;
import io.vitess.proto.Query;
import io.vitess.proto.Vtrpc;
import io.vitess.util.Constants;
import io.vitess.util.StringUtils;

/**
 * Created by harshit.gangal on 19/01/16.
 * <p>
 * This class expects an sql query to be provided when a call to DB is made by the method:
 * execute(sql), executeQuery(sql), executeUpdate(sql).
 * When executeBatch() is called, the sql is not required;
 * instead all the queries to be executed must be added via the addBatch(sql) method.
 * In all the cases, once a method is called,
 * no reference of the query/queries provided is/are kept.
 */
public class VitessStatement implements Statement {

    /* Get actual class name to be printed on */
    private static Logger logger = Logger.getLogger(VitessStatement.class.getName());
    protected VitessResultSet vitessResultSet;
    protected VitessConnection vitessConnection;
    protected boolean closed;
    protected long resultCount;
    protected long queryTimeoutInMillis = Constants.DEFAULT_TIMEOUT;
    protected int maxFieldSize = Constants.MAX_BUFFER_SIZE;
    protected int maxRows = 0;
    protected int fetchSize = 0;
    protected int resultSetConcurrency;
    protected int resultSetType;
    protected boolean retrieveGeneratedKeys = false;
    protected long generatedId = -1;
    protected long[][] batchGeneratedKeys;
    /**
     * Holds batched commands
     */
    private List<String> batchedArgs;


    public VitessStatement(VitessConnection vitessConnection) {
        this(vitessConnection, ResultSet.TYPE_FORWARD_ONLY, ResultSet.CONCUR_READ_ONLY);
    }

    public VitessStatement(VitessConnection vitessConnection, int resultSetType,
        int resultSetConcurrency) {
        this.vitessConnection = vitessConnection;
        this.vitessResultSet = null;
        this.resultSetType = resultSetType;
        this.resultSetConcurrency = resultSetConcurrency;
        this.closed = false;
        this.resultCount = -1;
        this.vitessConnection.registerStatement(this);
        this.batchedArgs = new ArrayList<>();
        this.batchGeneratedKeys = null;
    }

    /**
     * To execute an Select/Show Statement
     *
     * @param sql - SQL Query
     * @return ResultSet
     * @throws SQLException
     */
    public ResultSet executeQuery(String sql) throws SQLException {
        VTGateConnection vtGateConn;
        Cursor cursor;

        checkOpen();
        checkSQLNullOrEmpty(sql);
        closeOpenResultSetAndResetCount();

        if (this instanceof VitessPreparedStatement) { // PreparedStatement cannot call this method
            throw new SQLException(Constants.SQLExceptionMessages.METHOD_NOT_ALLOWED);
        }

        //Setting to default value
        this.retrieveGeneratedKeys = false;
        this.generatedId = -1;

        vtGateConn = this.vitessConnection.getVtGateConn();


        Context context =
                this.vitessConnection.createContext(this.queryTimeoutInMillis);
        if ((vitessConnection.isSimpleExecute() && this.fetchSize == 0) || vitessConnection.isInTransaction()) {
            cursor = vtGateConn.executeWithSession(context, sql, null, vitessConnection.getVtSession()).checkedGet();
        } else {
            /* Stream query is not suppose to run in a txn. */
            cursor = vtGateConn.streamExecuteWithSession(context, sql, null, vitessConnection.getVtSession());
        }

        if (null == cursor) {
            throw new SQLException(Constants.SQLExceptionMessages.METHOD_CALL_FAILED);
        }
        this.vitessResultSet = new VitessResultSet(cursor, this);
        return this.vitessResultSet;
    }

    /**
     * To execute a DML statement
     *
     * @param sql - SQL Query
     * @return Rows Affected Count
     * @throws SQLException
     */
    public int executeUpdate(String sql) throws SQLException {
        return executeUpdate(sql, Statement.NO_GENERATED_KEYS);
    }

    /**
     * To Execute Unknown Statement
     *
     * @param sql
     * @return
     * @throws SQLException
     */
    public boolean execute(String sql) throws SQLException {
        return execute(sql, Statement.NO_GENERATED_KEYS);
    }

    /**
     * To get the resultSet generated
     *
     * @return ResultSet
     * @throws SQLException
     */
    public ResultSet getResultSet() throws SQLException {
        checkOpen();
        return this.vitessResultSet;
    }

    public int getUpdateCount() throws SQLException {
        int truncatedUpdateCount;

        checkOpen();

        if (null != this.vitessResultSet) {
            return -1;
        }

        if (this.resultCount > Integer.MAX_VALUE) {
            truncatedUpdateCount = Integer.MAX_VALUE;
        } else {
            truncatedUpdateCount = (int) this.resultCount;
        }
        return truncatedUpdateCount;
    }

    public void close() throws SQLException {
        SQLException postponedSQLException = null;

        if (!this.closed) {
            if (null != this.vitessConnection) {
                this.vitessConnection.unregisterStatement(this);
            }
            try {
                if (null != this.vitessResultSet) {
                    this.vitessResultSet.close();
                }
            } catch (SQLException ex) {
                postponedSQLException = ex;
            }

            this.vitessConnection = null;
            this.vitessResultSet = null;
            this.closed = true;

            if (null != postponedSQLException) {
                throw postponedSQLException;
            }
        }
    }

    public int getMaxFieldSize() throws SQLException {
        checkOpen();
        return this.maxFieldSize;
    }

    public void setMaxFieldSize(int max) throws SQLException {
        /* Currently not used
        checkOpen();
        if (max < 0 || max > Constants.MAX_BUFFER_SIZE) {
            throw new SQLException(
                Constants.SQLExceptionMessages.ILLEGAL_VALUE_FOR + "max field size");
        }
        this.maxFieldSize = max;
        */
        throw new SQLFeatureNotSupportedException(
            Constants.SQLExceptionMessages.SQL_FEATURE_NOT_SUPPORTED);
    }

    public int getMaxRows() throws SQLException {
        checkOpen();
        return this.maxRows;
    }

    public void setMaxRows(int max) throws SQLException {
        checkOpen();
        if (max < 0) {
            throw new SQLException(Constants.SQLExceptionMessages.ILLEGAL_VALUE_FOR + "max row");
        }
        this.maxRows = max;
    }

    public int getQueryTimeout() throws SQLException {
        checkOpen();
        return (int) (this.queryTimeoutInMillis / 1000);
    }

    public void setQueryTimeout(int seconds) throws SQLException {
        checkOpen();
        if (seconds < 0) {
            throw new SQLException(
                Constants.SQLExceptionMessages.ILLEGAL_VALUE_FOR + "query timeout");
        }
        this.queryTimeoutInMillis =
            (0 == seconds) ? Constants.DEFAULT_TIMEOUT : (long) seconds * 1000;
    }

    /**
     * Return Warnings
     * <p/>
     * Not implementing as Error is Thrown when occurred
     *
     * @return SQLWarning or null
     * @throws SQLException
     */
    public SQLWarning getWarnings() throws SQLException {
        checkOpen();
        return null;
    }

    /**
     * Clear the warnings - Not saving Warnings
     *
     * @throws SQLException
     */
    public void clearWarnings() throws SQLException {
        //no-op
    }

    public void setCursorName(String name) throws SQLException {
        checkOpen();
    }

    public int getFetchDirection() throws SQLException {
        checkOpen();
        return ResultSet.FETCH_FORWARD;
    }

    public void setFetchDirection(int direction) throws SQLException {
        throw new SQLFeatureNotSupportedException(
            Constants.SQLExceptionMessages.SQL_FEATURE_NOT_SUPPORTED);
    }

    public int getFetchSize() throws SQLException {
        checkOpen();
        return this.fetchSize;
    }

    public void setFetchSize(int rows) throws SQLException {
        checkOpen();
        if (rows < 0) {
            throw new SQLException(Constants.SQLExceptionMessages.ILLEGAL_VALUE_FOR + "fetch size");
        }
        this.fetchSize = rows;
    }

    public int getResultSetConcurrency() throws SQLException {
        checkOpen();
        return this.resultSetConcurrency;
    }

    public int getResultSetType() throws SQLException {
        checkOpen();
        return this.resultSetType;
    }

    public VitessConnection getConnection() throws SQLException {
        checkOpen();
        return vitessConnection;
    }

    public boolean isClosed() throws SQLException {
        return this.closed;
    }

    /**
     * Unwrap a class
     *
     * @param iface - A Class defining an interface that the result must implement.
     * @param <T>   - the type of the class modeled by this Class object
     * @return an object that implements the interface. May be a proxy for the actual implementing object.
     * @throws SQLException
     */
    public <T> T unwrap(Class<T> iface) throws SQLException {
        try {
            return iface.cast(this);
        } catch (ClassCastException cce) {
            throw new SQLException(
                Constants.SQLExceptionMessages.CLASS_CAST_EXCEPTION + iface.toString(), cce);
        }
    }

    /**
     * Checking Wrapper
     *
     * @param iface - A Class defining an interface that the result must implement.
     * @return true if this implements the interface or directly or indirectly wraps an object that does.
     * @throws SQLException
     */
    public boolean isWrapperFor(Class<?> iface) throws SQLException {
        checkOpen();
        return iface.isInstance(this);
    }

    /**
     * @return
     * @throws SQLException
     */
    public ResultSet getGeneratedKeys() throws SQLException {
        checkOpen();
        if (!this.retrieveGeneratedKeys) {
            throw new SQLException(Constants.SQLExceptionMessages.GENERATED_KEYS_NOT_REQUESTED);
        }

        String[] columnNames = new String[1];
        columnNames[0] = "GENERATED_KEY";
        Query.Type[] columnTypes = new Query.Type[1];
        columnTypes[0] = Query.Type.UINT64;
        String[][] data = null;

        if (this.generatedId > 0) {
            // This is as per Mysql JDBC Driver.
            // As the actual count of generated value is not known,
            // only the rows affected is known, so using firstInsertId all the auto_inc values
            // are generated. As per Vitess Config, the increment value is 1 and not changeable.
            data = new String[(int) this.resultCount][1];
            for (int i = 0; i < this.resultCount; ++i) {
                data[i][0] = String.valueOf(this.generatedId + i);
            }
        } else if (this.batchGeneratedKeys != null) {
            long totalAffected = 0;
            for (int i = 0; i < this.batchGeneratedKeys.length; i++) {
                long rowsAffected = this.batchGeneratedKeys[i][1];
                totalAffected += rowsAffected;
            }
            data = new String[(int) totalAffected][1];
            int idx = 0;
            for (int i = 0; i < this.batchGeneratedKeys.length; i++) {
                long insertId = this.batchGeneratedKeys[i][0];
                long rowsAffected = this.batchGeneratedKeys[i][1];
                for (int j = 0; j < rowsAffected; j++) {
                    data[idx++][0] = String.valueOf(insertId + j);
                }
            }
        }
        return new VitessResultSet(columnNames, columnTypes, data, this.vitessConnection);
    }

    /**
     * To execute DML statement
     *
     * @param sql               - SQL Query
     * @param autoGeneratedKeys - Flag for generated Keys
     * @return Row Affected Count
     * @throws SQLException
     */
    public int executeUpdate(String sql, int autoGeneratedKeys) throws SQLException {
        VTGateConnection vtGateConn;
        Cursor cursor;
        int truncatedUpdateCount;

        checkOpen();
        checkNotReadOnly();
        checkSQLNullOrEmpty(sql);
        closeOpenResultSetAndResetCount();

        if (this instanceof VitessPreparedStatement) { // PreparedStatement cannot call this method
            throw new SQLException(Constants.SQLExceptionMessages.METHOD_NOT_ALLOWED);
        }

        vtGateConn = this.vitessConnection.getVtGateConn();

        Context context = this.vitessConnection.createContext(this.queryTimeoutInMillis);
        cursor = vtGateConn.executeWithSession(context, sql, null, vitessConnection.getVtSession()).checkedGet();

        if (null == cursor) {
            throw new SQLException(Constants.SQLExceptionMessages.METHOD_CALL_FAILED);
        }

        if (!(null == cursor.getFields() || cursor.getFields().isEmpty())) {
            throw new SQLException(Constants.SQLExceptionMessages.SQL_RETURNED_RESULT_SET);
        }

        if (autoGeneratedKeys == Statement.RETURN_GENERATED_KEYS) {
            this.retrieveGeneratedKeys = true;
            this.generatedId = cursor.getInsertId();
        } else {
            this.retrieveGeneratedKeys = false;
            this.generatedId = -1;
        }

        this.resultCount = cursor.getRowsAffected();

        if (this.resultCount > Integer.MAX_VALUE) {
            truncatedUpdateCount = Integer.MAX_VALUE;
        } else {
            truncatedUpdateCount = (int) this.resultCount;
        }

        return truncatedUpdateCount;
    }

    /**
     * To execute Unknown Statement
     *
     * @param sql               - SQL Query
     * @param autoGeneratedKeys - Flag for generated Keys
     * @return - <code>true</code> if the first result is a <code>ResultSet</code>
     * object; <code>false</code> if it is an update count or there are
     * no results
     * @throws SQLException
     */
    public boolean execute(String sql, int autoGeneratedKeys) throws SQLException {
        boolean selectOrShowSql;

        checkOpen();
        checkSQLNullOrEmpty(sql);
        closeOpenResultSetAndResetCount();

        if (this instanceof VitessPreparedStatement) { // PreparedStatement cannot call this method
            throw new SQLException(Constants.SQLExceptionMessages.METHOD_NOT_ALLOWED);
        }

        selectOrShowSql = StringUtils.startsWithIgnoreCaseAndWs(sql, Constants.SQL_S);

        if (selectOrShowSql) {
            this.executeQuery(sql);
            return true;
        } else {
            this.executeUpdate(sql, autoGeneratedKeys);
            return false;
        }
    }

    /**
     * Add the query in the batch.
     *
     * @param sql
     * @throws SQLException
     */
    public void addBatch(String sql) throws SQLException {
        checkOpen();
        checkSQLNullOrEmpty(sql);
        if (this instanceof VitessPreparedStatement) { // PreparedStatement cannot call this method
            throw new SQLException(Constants.SQLExceptionMessages.METHOD_NOT_ALLOWED);
        }
        this.batchedArgs.add(sql);
    }

    /**
     * Clear all the queries batched.
     *
     * @throws SQLException
     */
    public void clearBatch() throws SQLException {
        checkOpen();
        this.batchedArgs.clear();
    }

    /**
     * Submits a batch of commands to the database for execution and
     * if all commands execute successfully, returns an array of update counts.
     * The array returned is according to the order in which they were added to the batch.
     * <p>
     * If one of the commands in a batch update fails to execute properly,
     * this method throws a <code>BatchUpdateException</code>, and a JDBC
     * driver may or may not continue to process the remaining commands in
     * the batch. If the driver continues processing after a failure,
     * the array returned by the method <code>BatchUpdateException.getUpdateCounts</code>
     * will contain as many elements as there are commands in the batch.
     *
     * @return int[] of results corresponding to each command
     * @throws SQLException
     */
    public int[] executeBatch() throws SQLException {
        checkOpen();
        checkNotReadOnly();
        VTGateConnection vtGateConn;
        List<CursorWithError> cursorWithErrorList;

        if(0 == batchedArgs.size()) {
            return new int[0];
        }

        try {
            vtGateConn = this.vitessConnection.getVtGateConn();

<<<<<<< HEAD
            Context context = this.vitessConnection.createContext(this.queryTimeoutInMillis);
            cursorWithErrorList =
                    vtGateConn.executeBatchWithSession(context, batchedArgs, null, vitessConnection.getVtSession()).checkedGet();
=======
            this.retrieveGeneratedKeys = true;// mimicking mysql-connector-j
            if (this.vitessConnection.getAutoCommit()) {
                Context context = this.vitessConnection.createContext(this.queryTimeoutInMillis);
                cursorWithErrorList =
                    vtGateConn.executeBatch(context, batchedArgs, null, tabletType, vitessConnection.getIncludedFields()).checkedGet();
            } else {
                vtGateTx = this.vitessConnection.getVtGateTx();
                if (null == vtGateTx) {
                    Context context =
                        this.vitessConnection.createContext(this.queryTimeoutInMillis);
                    vtGateTx = vtGateConn.begin(context).checkedGet();
                    this.vitessConnection.setVtGateTx(vtGateTx);
                }

                Context context = this.vitessConnection.createContext(this.queryTimeoutInMillis);
                cursorWithErrorList =
                    vtGateTx.executeBatch(context, batchedArgs, null, tabletType, vitessConnection.getIncludedFields()).checkedGet();
            }
>>>>>>> 39d78425

            if (null == cursorWithErrorList) {
                throw new SQLException(Constants.SQLExceptionMessages.METHOD_CALL_FAILED);
            }

            return this.generateBatchUpdateResult(cursorWithErrorList);
        } finally {
            this.clearBatch();
        }
    }

    // Internal Methods Created


    protected void closeOpenResultSetAndResetCount() throws SQLException {
        try {
            if (null != this.vitessResultSet) {
                this.vitessResultSet.close();
            }
        } catch (SQLException ex) {
            throw new SQLException(ex);
        } finally {
            this.vitessResultSet = null;
            this.resultCount = -1;
        }
    }

    protected void checkOpen() throws SQLException {
        if (closed) {
            throw new SQLException(Constants.SQLExceptionMessages.STMT_CLOSED);
        }
    }

    protected void checkNotReadOnly() throws SQLException {
        if (vitessConnection.isReadOnly()) {
            throw new SQLException(Constants.SQLExceptionMessages.READ_ONLY);
        }
    }

    protected void checkSQLNullOrEmpty(String sql) throws SQLException {
        if (StringUtils.isNullOrEmptyWithoutWS(sql)) {
            throw new SQLException(Constants.SQLExceptionMessages.SQL_EMPTY);
        }
    }

    /**
     * This method returns the updateCounts array containing the status for each query
     * sent in the batch. If any of the query does return success.
     * It throws a BatchUpdateException.
     *
     * @param cursorWithErrorList Consists list of Cursor and Error object.
     * @return int[] of results corresponding to each query
     * @throws BatchUpdateException
     */
    protected int[] generateBatchUpdateResult(List<CursorWithError> cursorWithErrorList)
        throws BatchUpdateException {
        int[] updateCounts = new int[cursorWithErrorList.size()];
        int i = 0;
        long[][] generatedKeys = new long[cursorWithErrorList.size()][2];

        Vtrpc.RPCError rpcError = null;
        for (CursorWithError cursorWithError : cursorWithErrorList) {
            if (null == cursorWithError.getError()) {
                try {
                    long rowsAffected = cursorWithError.getCursor().getRowsAffected();
                    int truncatedUpdateCount;
                    if (rowsAffected > Integer.MAX_VALUE) {
                        truncatedUpdateCount = Integer.MAX_VALUE;
                    } else {
                        truncatedUpdateCount = (int) rowsAffected;
                    }
                    updateCounts[i] = truncatedUpdateCount;
                    if (this.retrieveGeneratedKeys) {
                        generatedKeys[i] = new long[]{cursorWithError.getCursor().getInsertId(), truncatedUpdateCount};
                    }
                } catch (SQLException ex) {
                        /* This case should not happen as API has returned cursor and not error.
                         * Handling by Statement.SUCCESS_NO_INFO
                         */
                    updateCounts[i] = Statement.SUCCESS_NO_INFO;
                    if (this.retrieveGeneratedKeys) {
                        generatedKeys[i] = new long[]{Statement.SUCCESS_NO_INFO, Statement.SUCCESS_NO_INFO};
                    }
                }
            } else {
                rpcError = cursorWithError.getError();
                updateCounts[i] = Statement.EXECUTE_FAILED;
                if (this.retrieveGeneratedKeys) {
                    generatedKeys[i] = new long[]{Statement.EXECUTE_FAILED, Statement.EXECUTE_FAILED};
                }
            }
            ++i;
        }

        if (null != rpcError) {
            int errno = Proto.getErrno(rpcError.getMessage());
            String sqlState = Proto.getSQLState(rpcError.getMessage());
            throw new BatchUpdateException(rpcError.toString(), sqlState, errno, updateCounts);
        }
        if (this.retrieveGeneratedKeys) {
            this.batchGeneratedKeys = generatedKeys;
        }
        return updateCounts;
    }

    //Unsupported Methods

    /**
     * Not Required to be implemented as More Results are handled in next() call
     *
     * @throws SQLException
     */
    public boolean getMoreResults() throws SQLException {
        throw new SQLFeatureNotSupportedException(
            Constants.SQLExceptionMessages.SQL_FEATURE_NOT_SUPPORTED);
    }

    /**
     * Not Required to be implemented as More Results are handled in next() call
     *
     * @throws SQLException
     */
    public boolean getMoreResults(int current) throws SQLException {
        throw new SQLFeatureNotSupportedException(
            Constants.SQLExceptionMessages.SQL_FEATURE_NOT_SUPPORTED);
    }

    public void setEscapeProcessing(boolean enable) throws SQLException {
        throw new SQLFeatureNotSupportedException(
            Constants.SQLExceptionMessages.SQL_FEATURE_NOT_SUPPORTED);
    }

    public void cancel() throws SQLException {
        throw new SQLFeatureNotSupportedException(
            Constants.SQLExceptionMessages.SQL_FEATURE_NOT_SUPPORTED);
    }

    public int executeUpdate(String sql, int[] columnIndexes) throws SQLException {
        throw new SQLFeatureNotSupportedException(
            Constants.SQLExceptionMessages.SQL_FEATURE_NOT_SUPPORTED);
    }

    public int executeUpdate(String sql, String[] columnNames) throws SQLException {
        throw new SQLFeatureNotSupportedException(
            Constants.SQLExceptionMessages.SQL_FEATURE_NOT_SUPPORTED);
    }

    public boolean execute(String sql, int[] columnIndexes) throws SQLException {
        throw new SQLFeatureNotSupportedException(
            Constants.SQLExceptionMessages.SQL_FEATURE_NOT_SUPPORTED);
    }

    public boolean execute(String sql, String[] columnNames) throws SQLException {
        throw new SQLFeatureNotSupportedException(
            Constants.SQLExceptionMessages.SQL_FEATURE_NOT_SUPPORTED);
    }

    public int getResultSetHoldability() throws SQLException {
        throw new SQLFeatureNotSupportedException(
            Constants.SQLExceptionMessages.SQL_FEATURE_NOT_SUPPORTED);
    }

    public boolean isPoolable() throws SQLException {
        throw new SQLFeatureNotSupportedException(
            Constants.SQLExceptionMessages.SQL_FEATURE_NOT_SUPPORTED);
    }

    public void setPoolable(boolean poolable) throws SQLException {
        throw new SQLFeatureNotSupportedException(
            Constants.SQLExceptionMessages.SQL_FEATURE_NOT_SUPPORTED);
    }

    public void closeOnCompletion() throws SQLException {
        throw new SQLFeatureNotSupportedException(
            Constants.SQLExceptionMessages.SQL_FEATURE_NOT_SUPPORTED);
    }

    public boolean isCloseOnCompletion() throws SQLException {
        throw new SQLFeatureNotSupportedException(
            Constants.SQLExceptionMessages.SQL_FEATURE_NOT_SUPPORTED);
    }

}<|MERGE_RESOLUTION|>--- conflicted
+++ resolved
@@ -111,14 +111,16 @@
 
         vtGateConn = this.vitessConnection.getVtGateConn();
 
-
-        Context context =
-                this.vitessConnection.createContext(this.queryTimeoutInMillis);
         if ((vitessConnection.isSimpleExecute() && this.fetchSize == 0) || vitessConnection.isInTransaction()) {
-            cursor = vtGateConn.executeWithSession(context, sql, null, vitessConnection.getVtSession()).checkedGet();
+            checkAndBeginTransaction();
+            Context context =
+                    this.vitessConnection.createContext(this.queryTimeoutInMillis);
+            cursor = vtGateConn.execute(context, sql, null, vitessConnection.getVtSession()).checkedGet();
         } else {
             /* Stream query is not suppose to run in a txn. */
-            cursor = vtGateConn.streamExecuteWithSession(context, sql, null, vitessConnection.getVtSession());
+            Context context =
+                    this.vitessConnection.createContext(this.queryTimeoutInMillis);
+            cursor = vtGateConn.streamExecute(context, sql, null, vitessConnection.getVtSession());
         }
 
         if (null == cursor) {
@@ -414,8 +416,9 @@
 
         vtGateConn = this.vitessConnection.getVtGateConn();
 
+        checkAndBeginTransaction();
         Context context = this.vitessConnection.createContext(this.queryTimeoutInMillis);
-        cursor = vtGateConn.executeWithSession(context, sql, null, vitessConnection.getVtSession()).checkedGet();
+        cursor = vtGateConn.execute(context, sql, null, vitessConnection.getVtSession()).checkedGet();
 
         if (null == cursor) {
             throw new SQLException(Constants.SQLExceptionMessages.METHOD_CALL_FAILED);
@@ -529,35 +532,16 @@
         try {
             vtGateConn = this.vitessConnection.getVtGateConn();
 
-<<<<<<< HEAD
+            checkAndBeginTransaction();
             Context context = this.vitessConnection.createContext(this.queryTimeoutInMillis);
             cursorWithErrorList =
-                    vtGateConn.executeBatchWithSession(context, batchedArgs, null, vitessConnection.getVtSession()).checkedGet();
-=======
-            this.retrieveGeneratedKeys = true;// mimicking mysql-connector-j
-            if (this.vitessConnection.getAutoCommit()) {
-                Context context = this.vitessConnection.createContext(this.queryTimeoutInMillis);
-                cursorWithErrorList =
-                    vtGateConn.executeBatch(context, batchedArgs, null, tabletType, vitessConnection.getIncludedFields()).checkedGet();
-            } else {
-                vtGateTx = this.vitessConnection.getVtGateTx();
-                if (null == vtGateTx) {
-                    Context context =
-                        this.vitessConnection.createContext(this.queryTimeoutInMillis);
-                    vtGateTx = vtGateConn.begin(context).checkedGet();
-                    this.vitessConnection.setVtGateTx(vtGateTx);
-                }
-
-                Context context = this.vitessConnection.createContext(this.queryTimeoutInMillis);
-                cursorWithErrorList =
-                    vtGateTx.executeBatch(context, batchedArgs, null, tabletType, vitessConnection.getIncludedFields()).checkedGet();
-            }
->>>>>>> 39d78425
+                    vtGateConn.executeBatch(context, batchedArgs, null, vitessConnection.getVtSession()).checkedGet();
 
             if (null == cursorWithErrorList) {
                 throw new SQLException(Constants.SQLExceptionMessages.METHOD_CALL_FAILED);
             }
 
+            this.retrieveGeneratedKeys = true;// mimicking mysql-connector-j
             return this.generateBatchUpdateResult(cursorWithErrorList);
         } finally {
             this.clearBatch();
@@ -658,6 +642,14 @@
         return updateCounts;
     }
 
+    protected void checkAndBeginTransaction() throws SQLException {
+        if (!(this.vitessConnection.getAutoCommit() || this.vitessConnection.isInTransaction())) {
+            Context context = this.vitessConnection.createContext(this.queryTimeoutInMillis);
+            VTGateConnection vtGateConn = this.vitessConnection.getVtGateConn();
+            vtGateConn.execute(context,"begin",null,this.vitessConnection.getVtSession());
+        }
+    }
+
     //Unsupported Methods
 
     /**
